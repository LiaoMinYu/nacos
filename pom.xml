<?xml version="1.0" encoding="UTF-8"?>
<!--
  ~ Copyright 1999-2018 Alibaba Group Holding Ltd.
  ~
  ~ Licensed under the Apache License, Version 2.0 (the "License");
  ~ you may not use this file except in compliance with the License.
  ~ You may obtain a copy of the License at
  ~
  ~      http://www.apache.org/licenses/LICENSE-2.0
  ~
  ~ Unless required by applicable law or agreed to in writing, software
  ~ distributed under the License is distributed on an "AS IS" BASIS,
  ~ WITHOUT WARRANTIES OR CONDITIONS OF ANY KIND, either express or implied.
  ~ See the License for the specific language governing permissions and
  ~ limitations under the License.
  -->
<project xmlns="http://maven.apache.org/POM/4.0.0"
    xmlns:xsi="http://www.w3.org/2001/XMLSchema-instance"
    xsi:schemaLocation="http://maven.apache.org/POM/4.0.0 http://maven.apache.org/xsd/maven-4.0.0.xsd">
    
    <modelVersion>4.0.0</modelVersion>
    <inceptionYear>2018</inceptionYear>
    <groupId>com.alibaba.nacos</groupId>
    <artifactId>nacos-all</artifactId>
    <version>${revision}</version>
    <packaging>pom</packaging>
    
    <name>Alibaba NACOS ${project.version}</name>
    <description>Top Nacos project pom.xml file</description>
    <url>http://nacos.io</url>
    <prerequisites>
        <maven>3.2.5</maven>
    </prerequisites>
    
    <scm>
        <url>git@github.com:alibaba/nacos.git</url>
        <connection>scm:git@github.com:alibaba/nacos.git</connection>
        <developerConnection>scm:git@github.com:alibaba/nacos.git</developerConnection>
        <tag>nacos-all-${revision}</tag>
    </scm>
    
    <mailingLists>
        <mailingList>
            <name>Development List</name>
            <subscribe>dev-nacos+subscribe@googlegroups.com</subscribe>
            <unsubscribe>dev-nacos+unsubscribe@googlegroups.com</unsubscribe>
            <post>dev-nacos@googlegroups.com</post>
        </mailingList>
        <mailingList>
            <name>User List</name>
            <subscribe>users-nacos+subscribe@googlegroups.com</subscribe>
            <unsubscribe>users-nacos+unsubscribe@googlegroups.com</unsubscribe>
            <post>users-nacos@googlegroups.com</post>
        </mailingList>
        <mailingList>
            <name>Commits List</name>
            <subscribe>commits-nacos+subscribe@googlegroups.com</subscribe>
            <unsubscribe>commits-nacos+unsubscribe@googlegroups.com</unsubscribe>
            <post>commits-nacos@googlegroups.com</post>
        </mailingList>
    </mailingLists>
    
    <developers>
        <developer>
            <id>Alibaba Nacos</id>
            <name>Nacos</name>
            <url>http://nacos.io</url>
            <email>nacos_dev@linux.alibaba.com</email>
        </developer>
    </developers>
    
    <licenses>
        <license>
            <name>Apache License, Version 2.0</name>
            <url>http://www.apache.org/licenses/LICENSE-2.0</url>
            <distribution>repo</distribution>
        </license>
    </licenses>
    
    <organization>
        <name>Alibaba Group</name>
        <url>https://github.com/alibaba</url>
    </organization>
    
    <issueManagement>
        <system>github</system>
        <url>https://github.com/alibaba/nacos/issues</url>
    </issueManagement>
    
    <properties>
        <revision>2.0.0-1-SNAPSHOT</revision>
        <project.build.sourceEncoding>UTF-8</project.build.sourceEncoding>
        <project.reporting.outputEncoding>UTF-8</project.reporting.outputEncoding>
        <!-- Compiler settings properties -->
        <maven.compiler.source>1.8</maven.compiler.source>
        <maven.compiler.target>1.8</maven.compiler.target>
        <!-- Maven properties -->
        <maven.test.skip>false</maven.test.skip>
        <maven.javadoc.skip>true</maven.javadoc.skip>
        <sonar.java.coveragePlugin>jacoco</sonar.java.coveragePlugin>
        <!-- Exclude all generated code -->
        <sonar.jacoco.itReportPath>${project.basedir}/../test/target/jacoco-it.exec</sonar.jacoco.itReportPath>
        <sonar.exclusions>file:**/generated-sources/**,**/test/**</sonar.exclusions>
        
        <!-- plugin version -->
        <versions-maven-plugin.version>2.2</versions-maven-plugin.version>
        <dependency-mediator-maven-plugin.version>1.0.2</dependency-mediator-maven-plugin.version>
        <clirr-maven-plugin.version>2.7</clirr-maven-plugin.version>
        <maven-enforcer-plugin.version>1.4.1</maven-enforcer-plugin.version>
        <maven-compiler-plugin.version>3.5.1</maven-compiler-plugin.version>
        <maven-javadoc-plugin.version>2.10.4</maven-javadoc-plugin.version>
        <maven-source-plugin.version>3.0.1</maven-source-plugin.version>
        <maven-pmd-plugin.version>3.8</maven-pmd-plugin.version>
        <apache-rat-plugin.version>0.12</apache-rat-plugin.version>
        <maven-resources-plugin.version>3.0.2</maven-resources-plugin.version>
        <coveralls-maven-plugin.version>4.3.0</coveralls-maven-plugin.version>
        <jacoco-maven-plugin.version>0.7.8</jacoco-maven-plugin.version>
        <maven-surefire-plugin.version>2.20</maven-surefire-plugin.version>
        <findbugs-maven-plugin.version>3.0.4</findbugs-maven-plugin.version>
        <sonar-maven-plugin.version>3.0.2</sonar-maven-plugin.version>
        <maven-gpg-plugin.version>1.6</maven-gpg-plugin.version>
        <maven-failsafe-plugin.version>2.19.1</maven-failsafe-plugin.version>
        <maven-assembly-plugin.version>3.0.0</maven-assembly-plugin.version>
        <maven-checkstyle-plugin.version>3.1.1</maven-checkstyle-plugin.version>
        <maven-flatten-version>1.1.0</maven-flatten-version>
        <!-- dependency version related to plugin -->
        <extra-enforcer-rules.version>1.0-beta-4</extra-enforcer-rules.version>
        <p3c-pmd.version>1.3.0</p3c-pmd.version>
        
        <!-- dependency version -->
        <spring-boot-dependencies.version>2.1.17.RELEASE</spring-boot-dependencies.version>
        <servlet-api.version>3.0</servlet-api.version>
        <commons-lang3.version>3.4</commons-lang3.version>
        <commons-io.version>2.2</commons-io.version>
        <commons-collections.version>3.2.2</commons-collections.version>
        <commons-logging.version>1.2</commons-logging.version>
        <commons-dbcp.version>1.4</commons-dbcp.version>
        <commons-cli.version>1.2</commons-cli.version>
        <slf4j-api.version>1.7.7</slf4j-api.version>
        <logback.version>1.2.3</logback.version>
        <log4j.version>2.13.3</log4j.version>
        
        <httpasyncclient.version>4.1.3</httpasyncclient.version>
        <mysql-connector-java.version>8.0.21</mysql-connector-java.version>
        <derby.version>10.14.2.0</derby.version>
        <cglib-nodep.version>2.1</cglib-nodep.version>
        <jcip-annotations.version>1.0</jcip-annotations.version>
        <jackson-core.version>2.12.2</jackson-core.version>
        <jackson-databind.version>2.12.2</jackson-databind.version>
        <jackson.annotations.version>2.12.2</jackson.annotations.version>
        <jackson-core-asl.version>1.9.13</jackson-core-asl.version>
        <jjwt.version>0.11.2</jjwt.version>
<<<<<<< HEAD
        <netty-all.version>4.1.51.Final</netty-all.version>
        <!--<netty-common.version>4.1.31.Final</netty-common.version>-->
=======
        <netty-all.version>4.1.59.Final</netty-all.version>
        <netty-common.version>4.1.59.Final</netty-common.version>
>>>>>>> f1cf643b
        <mina-core.version>2.0.0-RC1</mina-core.version>
        <guava.version>24.1.1-jre</guava.version>
        <javatuples.version>1.2</javatuples.version>
        <commonOkHttp.version>0.4.1</commonOkHttp.version>
        <grpc-java.version>1.24.0</grpc-java.version>
        <proto-google-common-protos.version>1.17.0</proto-google-common-protos.version>
        <protobuf-java.version>3.8.0</protobuf-java.version>
        <protoc-gen-grpc-java.version>1.24.0</protoc-gen-grpc-java.version>
        <hessian.version>4.0.63</hessian.version>
        <reflections.version>0.9.11</reflections.version>
        <mockito-all.version>1.10.19</mockito-all.version>
        <hamcrest-all.version>1.3</hamcrest-all.version>
        <prometheus-simpleclient.version>0.5.0</prometheus-simpleclient.version>
<<<<<<< HEAD
        <tomcat-embed-jasper.version>9.0.38</tomcat-embed-jasper.version>
=======
        <tomcat-embed-jasper.version>9.0.40</tomcat-embed-jasper.version>
>>>>>>> f1cf643b
        <truth.version>0.30</truth.version>
        <HikariCP.version>3.4.2</HikariCP.version>
        <jraft-core.version>1.3.5</jraft-core.version>
        <rpc-grpc-impl.version>1.3.5</rpc-grpc-impl.version>
    </properties>
    <!-- == -->
    <!-- =========================================================Build plugins================================================ -->
    <!-- == -->
    <build>
        <plugins>
            <plugin>
                <groupId>org.codehaus.mojo</groupId>
                <artifactId>versions-maven-plugin</artifactId>
                <version>${versions-maven-plugin.version}</version>
            </plugin>
            <plugin>
                <groupId>com.github.vongosling</groupId>
                <artifactId>dependency-mediator-maven-plugin</artifactId>
                <version>${dependency-mediator-maven-plugin.version}</version>
            </plugin>
            <plugin>
                <groupId>org.codehaus.mojo</groupId>
                <artifactId>clirr-maven-plugin</artifactId>
                <version>${clirr-maven-plugin.version}</version>
            </plugin>
            <plugin>
                <artifactId>maven-enforcer-plugin</artifactId>
                <version>${maven-enforcer-plugin.version}</version>
                <executions>
                    <execution>
                        <id>enforce-ban-circular-dependencies</id>
                        <goals>
                            <goal>enforce</goal>
                        </goals>
                    </execution>
                </executions>
                <configuration>
                    <rules>
                        <banCircularDependencies/>
                    </rules>
                    <fail>true</fail>
                </configuration>
                <dependencies>
                    <dependency>
                        <groupId>org.codehaus.mojo</groupId>
                        <artifactId>extra-enforcer-rules</artifactId>
                        <version>${extra-enforcer-rules.version}</version>
                    </dependency>
                </dependencies>
            </plugin>
            <plugin>
                <artifactId>maven-compiler-plugin</artifactId>
                <version>${maven-compiler-plugin.version}</version>
                <configuration>
                    <source>${maven.compiler.source}</source>
                    <target>${maven.compiler.target}</target>
                    <compilerVersion>${maven.compiler.source}</compilerVersion>
                    <showDeprecation>true</showDeprecation>
                    <showWarnings>true</showWarnings>
                </configuration>
            </plugin>
            <plugin>
                <artifactId>maven-javadoc-plugin</artifactId>
                <version>${maven-javadoc-plugin.version}</version>
                <configuration>
                    <charset>UTF-8</charset>
                </configuration>
                <executions>
                    <execution>
                        <id>attach-javadocs</id>
                        <goals>
                            <goal>jar</goal>
                        </goals>
                    </execution>
                </executions>
            </plugin>
            <plugin>
                <artifactId>maven-source-plugin</artifactId>
                <version>${maven-source-plugin.version}</version>
                <executions>
                    <execution>
                        <id>attach-sources</id>
                        <goals>
                            <goal>jar</goal>
                        </goals>
                    </execution>
                </executions>
            </plugin>
            <plugin>
                <groupId>org.apache.maven.plugins</groupId>
                <artifactId>maven-pmd-plugin</artifactId>
                <version>${maven-pmd-plugin.version}</version>
                <configuration>
                    <rulesets>
                        <ruleset>rulesets/java/ali-comment.xml</ruleset>
                        <ruleset>rulesets/java/ali-concurrent.xml</ruleset>
                        <ruleset>rulesets/java/ali-constant.xml</ruleset>
                        <ruleset>rulesets/java/ali-exception.xml</ruleset>
                        <ruleset>rulesets/java/ali-flowcontrol.xml</ruleset>
                        <ruleset>rulesets/java/ali-naming.xml</ruleset>
                        <ruleset>rulesets/java/ali-oop.xml</ruleset>
                        <ruleset>rulesets/java/ali-orm.xml</ruleset>
                        <ruleset>rulesets/java/ali-other.xml</ruleset>
                        <ruleset>rulesets/java/ali-set.xml</ruleset>
                    </rulesets>
                    <printFailingErrors>true</printFailingErrors>
                    <excludes>
                        <exclude>**/consistency/entity/*.java</exclude>
                        <exclude>**/istio/model/mcp/*.java</exclude>
                        <exclude>**/istio/model/naming/*.java</exclude>
                        <exclude>**/istio/model/*.java</exclude>
                        <exclude>**/api/grpc/auto/*.java</exclude>
                    </excludes>
                </configuration>
                <executions>
                    <execution>
                        <goals>
                            <goal>check</goal>
                        </goals>
                    </execution>
                </executions>
                <dependencies>
                    <dependency>
                        <groupId>com.alibaba.p3c</groupId>
                        <artifactId>p3c-pmd</artifactId>
                        <version>${p3c-pmd.version}</version>
                    </dependency>
                </dependencies>
            </plugin>
            <plugin>
                <groupId>org.apache.maven.plugins</groupId>
                <artifactId>maven-checkstyle-plugin</artifactId>
                <version>${maven-checkstyle-plugin.version}</version>
                <configuration>
                    <configLocation>style/NacosCheckStyle.xml</configLocation>
                    <includeTestSourceDirectory>true</includeTestSourceDirectory>
                    <encoding>UTF-8</encoding>
                    <consoleOutput>true</consoleOutput>
                    <failsOnError>true</failsOnError>
                    <excludes>**/istio/model/**,**/consistency/entity/**,**/nacos/test/**,**/api/grpc/auto/**</excludes>
                </configuration>
                <executions>
                    <execution>
                        <id>validate</id>
                        <phase>validate</phase>
                        <goals>
                            <goal>check</goal>
                        </goals>
                    </execution>
                </executions>
            </plugin>
            <plugin>
                <groupId>org.apache.rat</groupId>
                <artifactId>apache-rat-plugin</artifactId>
                <version>${apache-rat-plugin.version}</version>
                <configuration>
                    <excludes>
                        <exclude>.editorconfig</exclude>
                        <exclude>.travis.yml</exclude>
                        <exclude>CONTRIBUTING.md</exclude>
                        <exclude>CODE_OF_CONDUCT.md</exclude>
                        <exclude>CHANGELOG.md</exclude>
                        <exclude>style/codeStyle.md</exclude>
                        <exclude>REPORTING-BUGS.md</exclude>
                        <exclude>README.md</exclude>
                        <exclude>.github/**/*</exclude>
                        <exclude>doc/*</exclude>
                        <exclude>derby.log</exclude>
                        <exclude>logs/*</exclude>
                        <exclude>src/main/resources/static/**</exclude>
                        <exclude>**/istio/model/**</exclude>
                        <exclude>**/consistency/entity/**</exclude>
                        <exclude>**/*.txt</exclude>
                        <exclude>**/*.factories</exclude>
                        <exclude>/console-ui/**</exclude>
                    </excludes>
                </configuration>
                <executions>
                    <execution>
                        <phase>verify</phase>
                        <goals>
                            <goal>check</goal>
                        </goals>
                    </execution>
                </executions>
            </plugin>
            <plugin>
                <artifactId>maven-resources-plugin</artifactId>
                <version>${maven-resources-plugin.version}</version>
                <configuration>
                    <!-- We are not suppose to setup the customer resources here -->
                    <encoding>${project.build.sourceEncoding}</encoding>
                </configuration>
            </plugin>
            <plugin>
                <groupId>org.eluder.coveralls</groupId>
                <artifactId>coveralls-maven-plugin</artifactId>
                <version>${coveralls-maven-plugin.version}</version>
            </plugin>
            <plugin>
                <groupId>org.jacoco</groupId>
                <artifactId>jacoco-maven-plugin</artifactId>
                <version>${jacoco-maven-plugin.version}</version>
                <executions>
                    <execution>
                        <id>default-prepare-agent</id>
                        <goals>
                            <goal>prepare-agent</goal>
                        </goals>
                        <configuration>
                            <destFile>${project.build.directory}/jacoco.exec</destFile>
                        </configuration>
                    </execution>
                    <execution>
                        <id>default-prepare-agent-integration</id>
                        <phase>pre-integration-test</phase>
                        <goals>
                            <goal>prepare-agent-integration</goal>
                        </goals>
                        <configuration>
                            <destFile>${project.build.directory}/jacoco-it.exec</destFile>
                            <propertyName>failsafeArgLine</propertyName>
                        </configuration>
                    </execution>
                    <execution>
                        <id>default-report</id>
                        <goals>
                            <goal>report</goal>
                        </goals>
                    </execution>
                    <execution>
                        <id>default-report-integration</id>
                        <goals>
                            <goal>report-integration</goal>
                        </goals>
                    </execution>
                </executions>
            </plugin>
            <plugin>
                <artifactId>maven-surefire-plugin</artifactId>
                <version>${maven-surefire-plugin.version}</version>
                <configuration>
                    <forkCount>1</forkCount>
                    <reuseForks>true</reuseForks>
                    <testFailureIgnore>true</testFailureIgnore>
                </configuration>
            </plugin>
            <plugin>
                <groupId>org.codehaus.mojo</groupId>
                <artifactId>findbugs-maven-plugin</artifactId>
                <version>${findbugs-maven-plugin.version}</version>
            </plugin>
            <plugin>
                <groupId>org.sonarsource.scanner.maven</groupId>
                <artifactId>sonar-maven-plugin</artifactId>
                <version>${sonar-maven-plugin.version}</version>
            </plugin>
            <plugin>
                <groupId>org.apache.maven.plugins</groupId>
                <artifactId>maven-assembly-plugin</artifactId>
                <version>${maven-assembly-plugin.version}</version>
            </plugin>
            <plugin>
                <groupId>org.codehaus.mojo</groupId>
                <artifactId>flatten-maven-plugin</artifactId>
                <version>${maven-flatten-version}</version>
                <configuration>
                    <updatePomFile>true</updatePomFile>
                    <flattenMode>resolveCiFriendliesOnly</flattenMode>
                    <pomElements>
                        <dependencies>expand</dependencies>
                    </pomElements>
                </configuration>
                <executions>
                    <execution>
                        <id>flatten</id>
                        <phase>process-resources</phase>
                        <goals>
                            <goal>flatten</goal>
                        </goals>
                    </execution>
                    <execution>
                        <id>flatten.clean</id>
                        <phase>clean</phase>
                        <goals>
                            <goal>clean</goal>
                        </goals>
                    </execution>
                </executions>
            </plugin>
        </plugins>
    </build>
    
    <profiles>
        <profile>
            <id>jdk8</id>
            <activation>
                <jdk>[1.8,)</jdk>
            </activation>
            <!-- Disable doclint under JDK 8 -->
            <reporting>
                <plugins>
                    <plugin>
                        <artifactId>maven-javadoc-plugin</artifactId>
                        <version>${maven-javadoc-plugin.version}</version>
                        <configuration>
                            <additionalparam>-Xdoclint:none</additionalparam>
                        </configuration>
                    </plugin>
                </plugins>
            </reporting>
            <build>
                <plugins>
                    <plugin>
                        <artifactId>maven-javadoc-plugin</artifactId>
                        <version>${maven-javadoc-plugin.version}</version>
                        <configuration>
                            <additionalparam>-Xdoclint:none</additionalparam>
                        </configuration>
                    </plugin>
                </plugins>
            </build>
        </profile>
        <profile>
            <id>release-sign-artifacts</id>
            <activation>
                <property>
                    <name>performRelease</name>
                    <value>true</value>
                </property>
            </activation>
            
            <properties>
                <maven.javadoc.skip>false</maven.javadoc.skip>
            </properties>
            
            <build>
                <plugins>
                    <plugin>
                        <artifactId>maven-gpg-plugin</artifactId>
                        <version>${maven-gpg-plugin.version}</version>
                        <executions>
                            <execution>
                                <id>sign-artifacts</id>
                                <phase>verify</phase>
                                <goals>
                                    <goal>sign</goal>
                                </goals>
                            </execution>
                        </executions>
                    </plugin>
                </plugins>
            </build>
        </profile>
        <profile>
            <!--  Run integration tests for configuration modules separately  -->
            <id>cit-test</id>
            <build>
                <plugins>
                    <plugin>
                        <artifactId>maven-failsafe-plugin</artifactId>
                        <version>${maven-failsafe-plugin.version}</version>
                        <configuration>
                            <argLine>@{failsafeArgLine}</argLine>
                            <argLine>-Dnacos.standalone=true</argLine>
                            <includes>
                                <include>**/*CITCase.java</include>
                            </includes>
                        </configuration>
                        <executions>
                            <execution>
                                <goals>
                                    <goal>integration-test</goal>
                                    <goal>verify</goal>
                                </goals>
                            </execution>
                        </executions>
                    </plugin>
                </plugins>
            </build>
        </profile>
        <profile>
            <!--  Run integration tests for all modules separately  -->
            <id>it-test</id>
            <build>
                <plugins>
                    <plugin>
                        <artifactId>maven-failsafe-plugin</artifactId>
                        <version>${maven-failsafe-plugin.version}</version>
                        <configuration>
                            <argLine>@{failsafeArgLine}</argLine>
                            <argLine>-Dnacos.standalone=true</argLine>
                            <includes>
                                <include>**/*ITCase.java</include>
                            </includes>
                        </configuration>
                        <executions>
                            <execution>
                                <goals>
                                    <goal>integration-test</goal>
                                    <goal>verify</goal>
                                </goals>
                            </execution>
                        </executions>
                    </plugin>
                </plugins>
            </build>
        </profile>
        <profile>
            <id>sonar-apache</id>
            <properties>
                <!-- URL of the ASF SonarQube server -->
                <sonar.host.url>https://builds.apache.org/analysis</sonar.host.url>
            </properties>
        </profile>
        <profile>
            <id>remove-test-data</id>
            <build>
                <plugins>
                    <plugin>
                        <groupId>org.apache.maven.plugins</groupId>
                        <artifactId>maven-clean-plugin</artifactId>
                        <configuration>
                            <followSymLinks>false</followSymLinks>
                            <filesets>
                                <fileset>
                                    <directory>${user.home}/nacos/data</directory>
                                </fileset>
                            </filesets>
                        </configuration>
                    </plugin>
                </plugins>
            </build>
        </profile>
    </profiles>
    <reporting>
        <plugins>
            <plugin>
                <groupId>org.codehaus.mojo</groupId>
                <artifactId>findbugs-maven-plugin</artifactId>
                <version>${findbugs-maven-plugin.version}</version>
            </plugin>
        </plugins>
    </reporting>
    
    <!-- 子模块管理 -->
    <modules>
        <module>config</module>
        <module>core</module>
        <module>naming</module>
        <module>address</module>
        <module>test</module>
        <module>api</module>
        <module>client</module>
        <module>example</module>
        <module>common</module>
        <module>distribution</module>
        <module>console</module>
        <module>cmdb</module>
        <module>istio</module>
        <module>consistency</module>
        <module>auth</module>
        <module>sys</module>
    </modules>
    
    <!-- 所有的子项目默认依赖 -->
    <dependencies>
        
        <dependency>
            <groupId>junit</groupId>
            <artifactId>junit</artifactId>
            <scope>test</scope>
        </dependency>
        <dependency>
            <groupId>org.mockito</groupId>
            <artifactId>mockito-core</artifactId>
            <scope>test</scope>
        </dependency>
    
    </dependencies>
    
    <!-- 管理依赖版本号,子项目不会默认依赖 -->
    <dependencyManagement>
        <dependencies>
            <dependency>
                <!-- Import dependency management from Spring Boot -->
                <groupId>org.springframework.boot</groupId>
                <artifactId>spring-boot-dependencies</artifactId>
                <version>${spring-boot-dependencies.version}</version>
                <type>pom</type>
                <scope>import</scope>
            </dependency>
            
            <!-- Internal libs -->
            <dependency>
                <groupId>${project.groupId}</groupId>
                <artifactId>nacos-config</artifactId>
                <version>${project.version}</version>
            </dependency>
            <dependency>
                <groupId>${project.groupId}</groupId>
                <artifactId>nacos-core</artifactId>
                <version>${project.version}</version>
            </dependency>
            <dependency>
                <groupId>${project.groupId}</groupId>
                <artifactId>nacos-naming</artifactId>
                <version>${project.version}</version>
            </dependency>
            <dependency>
                <groupId>${project.groupId}</groupId>
                <artifactId>nacos-api</artifactId>
                <version>${project.version}</version>
            </dependency>
            <dependency>
                <groupId>${project.groupId}</groupId>
                <artifactId>nacos-client</artifactId>
                <version>${project.version}</version>
            </dependency>
            <dependency>
                <groupId>${project.groupId}</groupId>
                <artifactId>nacos-test</artifactId>
                <version>${project.version}</version>
            </dependency>
            <dependency>
                <groupId>${project.groupId}</groupId>
                <artifactId>nacos-common</artifactId>
                <version>${project.version}</version>
            </dependency>
            <dependency>
                <groupId>${project.groupId}</groupId>
                <artifactId>nacos-cmdb</artifactId>
                <version>${project.version}</version>
            </dependency>
            <dependency>
                <groupId>${project.groupId}</groupId>
                <artifactId>nacos-console</artifactId>
                <version>${project.version}</version>
            </dependency>
            <dependency>
                <groupId>${project.groupId}</groupId>
                <artifactId>nacos-distribution</artifactId>
                <version>${project.version}</version>
            </dependency>
            <dependency>
                <groupId>${project.groupId}</groupId>
                <artifactId>nacos-example</artifactId>
                <version>${project.version}</version>
            </dependency>
            <dependency>
                <groupId>${project.groupId}</groupId>
                <artifactId>nacos-address</artifactId>
                <version>${project.version}</version>
            </dependency>
            
            <dependency>
                <groupId>${project.groupId}</groupId>
                <artifactId>nacos-istio</artifactId>
                <version>${project.version}</version>
            </dependency>
            <dependency>
                <groupId>${project.groupId}</groupId>
                <artifactId>nacos-consistency</artifactId>
                <version>${project.version}</version>
            </dependency>
            <dependency>
                <groupId>${project.groupId}</groupId>
                <artifactId>nacos-auth</artifactId>
                <version>${project.version}</version>
            </dependency>
            <dependency>
                <groupId>${project.groupId}</groupId>
                <artifactId>nacos-sys</artifactId>
                <version>${project.version}</version>
            </dependency>
            
            <dependency>
                <groupId>javax.servlet</groupId>
                <artifactId>servlet-api</artifactId>
                <version>${servlet-api.version}</version>
                <scope>provided</scope>
            </dependency>
            
            <!-- HikariCP -->
            <dependency>
                <groupId>com.zaxxer</groupId>
                <artifactId>HikariCP</artifactId>
                <version>${HikariCP.version}</version>
            </dependency>
            
            <!-- hessian -->
            
            <dependency>
                <groupId>com.caucho</groupId>
                <artifactId>hessian</artifactId>
                <version>${hessian.version}</version>
            </dependency>
            
            <!-- Apache commons -->
            <dependency>
                <groupId>org.apache.commons</groupId>
                <artifactId>commons-lang3</artifactId>
                <version>${commons-lang3.version}</version>
            </dependency>
            
            <dependency>
                <groupId>commons-io</groupId>
                <artifactId>commons-io</artifactId>
                <version>${commons-io.version}</version>
            </dependency>
            
            <dependency>
                <groupId>commons-collections</groupId>
                <artifactId>commons-collections</artifactId>
                <version>${commons-collections.version}</version>
            </dependency>
            
            <dependency>
                <groupId>commons-logging</groupId>
                <artifactId>commons-logging</artifactId>
                <version>${commons-logging.version}</version>
            </dependency>
            
            <dependency>
                <groupId>commons-dbcp</groupId>
                <artifactId>commons-dbcp</artifactId>
                <version>${commons-dbcp.version}</version>
            </dependency>
            
            <dependency>
                <groupId>commons-cli</groupId>
                <artifactId>commons-cli</artifactId>
                <version>${commons-cli.version}</version>
            </dependency>
            
            <!-- Logging libs -->
            <dependency>
                <groupId>org.slf4j</groupId>
                <artifactId>slf4j-api</artifactId>
                <version>${slf4j-api.version}</version>
            </dependency>
            
            <dependency>
                <groupId>ch.qos.logback</groupId>
                <artifactId>logback-classic</artifactId>
                <version>${logback.version}</version>
            </dependency>
            
            <dependency>
                <groupId>ch.qos.logback</groupId>
                <artifactId>logback-core</artifactId>
                <version>${logback.version}</version>
            </dependency>
            
            <dependency>
                <groupId>org.apache.logging.log4j</groupId>
                <artifactId>log4j-core</artifactId>
                <version>${log4j.version}</version>
            </dependency>
            
            <dependency>
                <groupId>org.apache.logging.log4j</groupId>
                <artifactId>log4j-api</artifactId>
                <version>${log4j.version}</version>
            </dependency>
            
            <dependency>
                <groupId>org.apache.logging.log4j</groupId>
                <artifactId>log4j-slf4j-impl</artifactId>
                <version>${log4j.version}</version>
            </dependency>
            
            <!-- HTTP client libs -->
            <dependency>
                <groupId>org.apache.httpcomponents</groupId>
                <artifactId>httpasyncclient</artifactId>
                <version>${httpasyncclient.version}</version>
            </dependency>
            
            <!-- JDBC libs -->
            <dependency>
                <groupId>mysql</groupId>
                <artifactId>mysql-connector-java</artifactId>
                <version>${mysql-connector-java.version}</version>
            </dependency>
            
            <dependency>
                <groupId>org.apache.derby</groupId>
                <artifactId>derby</artifactId>
                <version>${derby.version}</version>
            </dependency>
            
            <!-- JRaft -->
            <dependency>
                <groupId>com.alipay.sofa</groupId>
                <artifactId>jraft-core</artifactId>
                <version>${jraft-core.version}</version>
                <exclusions>
                    <exclusion>
                        <groupId>com.alipay.sofa</groupId>
                        <artifactId>bolt</artifactId>
                    </exclusion>
                    <exclusion>
                        <groupId>org.apache.logging.log4j</groupId>
                        <artifactId>log4j-api</artifactId>
                    </exclusion>
                    <exclusion>
                        <groupId>org.apache.logging.log4j</groupId>
                        <artifactId>log4j-core</artifactId>
                    </exclusion>
                    <exclusion>
                        <groupId>org.apache.logging.log4j</groupId>
                        <artifactId>log4j-slf4j-impl</artifactId>
                    </exclusion>
                    <exclusion>
                        <groupId>org.apache.logging.log4j</groupId>
                        <artifactId>log4j-jcl</artifactId>
                    </exclusion>
                </exclusions>
            </dependency>
            
            <dependency>
                <groupId>com.alipay.sofa</groupId>
                <artifactId>rpc-grpc-impl</artifactId>
                <version>${rpc-grpc-impl.version}</version>
            </dependency>
            
            <!-- Third-party libs -->
            <dependency>
                <groupId>cglib</groupId>
                <artifactId>cglib-nodep</artifactId>
                <version>${cglib-nodep.version}</version>
            </dependency>
            
            <dependency>
                <groupId>net.jcip</groupId>
                <artifactId>jcip-annotations</artifactId>
                <version>${jcip-annotations.version}</version>
            </dependency>
            
            <dependency>
                <groupId>com.fasterxml.jackson.core</groupId>
                <artifactId>jackson-core</artifactId>
                <version>${jackson-core.version}</version>
            </dependency>
            
            <dependency>
                <groupId>com.fasterxml.jackson.core</groupId>
                <artifactId>jackson-databind</artifactId>
                <version>${jackson-databind.version}</version>
            </dependency>
            <dependency>
                <groupId>com.fasterxml.jackson.core</groupId>
                <artifactId>jackson-annotations</artifactId>
                <version>${jackson.annotations.version}</version>
            </dependency>
            <dependency>
                <groupId>org.codehaus.jackson</groupId>
                <artifactId>jackson-core-asl</artifactId>
                <version>${jackson-core-asl.version}</version>
            </dependency>
            
            <dependency>
                <groupId>io.jsonwebtoken</groupId>
                <artifactId>jjwt-api</artifactId>
                <version>${jjwt.version}</version>
            </dependency>
            <dependency>
                <groupId>io.jsonwebtoken</groupId>
                <artifactId>jjwt-impl</artifactId>
                <version>${jjwt.version}</version>
                <scope>runtime</scope>
            </dependency>
            <dependency>
                <groupId>io.jsonwebtoken</groupId>
                <artifactId>jjwt-jackson</artifactId>
                <version>${jjwt.version}</version>
                <scope>runtime</scope>
            </dependency>
            
            <dependency>
                <groupId>io.netty</groupId>
                <artifactId>netty-all</artifactId>
                <version>${netty-all.version}</version>
            </dependency>
            
            <dependency>
                <groupId>javax.annotation</groupId>
                <artifactId>javax.annotation-api</artifactId>
                <version>1.3.2</version>
            </dependency>
            
            <dependency>
                <groupId>org.apache.mina</groupId>
                <artifactId>mina-core</artifactId>
                <version>${mina-core.version}</version>
            </dependency>
            
            <dependency>
                <groupId>com.google.guava</groupId>
                <artifactId>guava</artifactId>
                <version>${guava.version}</version>
            </dependency>
            
            <dependency>
                <groupId>org.javatuples</groupId>
                <artifactId>javatuples</artifactId>
                <version>${javatuples.version}</version>
            </dependency>
            
            <dependency>
                <groupId>com.github.keran213539</groupId>
                <artifactId>commonOkHttp</artifactId>
                <version>${commonOkHttp.version}</version>
                <scope>test</scope>
            </dependency>
            
            <!-- gRPC dependency start -->
            <dependency>
                <groupId>io.grpc</groupId>
                <artifactId>grpc-netty-shaded</artifactId>
                <version>${grpc-java.version}</version>
            </dependency>
            <dependency>
                <groupId>io.grpc</groupId>
                <artifactId>grpc-protobuf</artifactId>
                <version>${grpc-java.version}</version>
            </dependency>
            <dependency>
                <groupId>io.grpc</groupId>
                <artifactId>grpc-stub</artifactId>
                <version>${grpc-java.version}</version>
            </dependency>
            <dependency>
                <groupId>io.grpc</groupId>
                <artifactId>protoc-gen-grpc-java</artifactId>
                <version>${grpc-java.version}</version>
                <type>pom</type>
            </dependency>
            <dependency>
                <groupId>com.google.api.grpc</groupId>
                <artifactId>proto-google-common-protos</artifactId>
                <version>${proto-google-common-protos.version}</version>
            </dependency>
            <!-- gRPC dependency end -->
            
            <dependency>
                <groupId>com.google.protobuf</groupId>
                <artifactId>protobuf-java</artifactId>
                <version>${protobuf-java.version}</version>
            </dependency>
            
            <dependency>
                <groupId>org.reflections</groupId>
                <artifactId>reflections</artifactId>
                <version>${reflections.version}</version>
            </dependency>
            
            <dependency>
                <groupId>org.mockito</groupId>
                <artifactId>mockito-all</artifactId>
                <version>${mockito-all.version}</version>
            </dependency>
            
            <dependency>
                <groupId>org.hamcrest</groupId>
                <artifactId>hamcrest-all</artifactId>
                <version>${hamcrest-all.version}</version>
            </dependency>
            
            <dependency>
                <groupId>io.prometheus</groupId>
                <artifactId>simpleclient</artifactId>
                <version>${prometheus-simpleclient.version}</version>
            </dependency>
            
            <dependency>
                <groupId>org.apache.tomcat.embed</groupId>
                <artifactId>tomcat-embed-jasper</artifactId>
                <version>${tomcat-embed-jasper.version}</version>
            </dependency>
            
            <dependency>
                <groupId>com.google.truth</groupId>
                <artifactId>truth</artifactId>
                <version>${truth.version}</version>
            </dependency>
        </dependencies>
    </dependencyManagement>
    
    <distributionManagement>
        <snapshotRepository>
            <!-- 这里的ID一定要在maven setting文件中存在于server下的ID -->
            <id>sona</id>
            <url>https://oss.sonatype.org/content/repositories/snapshots/</url>
        </snapshotRepository>
        <repository>
            <id>sona</id>
            <url>https://oss.sonatype.org/service/local/staging/deploy/maven2/</url>
        </repository>
    </distributionManagement>
    
</project>
<|MERGE_RESOLUTION|>--- conflicted
+++ resolved
@@ -150,13 +150,7 @@
         <jackson.annotations.version>2.12.2</jackson.annotations.version>
         <jackson-core-asl.version>1.9.13</jackson-core-asl.version>
         <jjwt.version>0.11.2</jjwt.version>
-<<<<<<< HEAD
-        <netty-all.version>4.1.51.Final</netty-all.version>
-        <!--<netty-common.version>4.1.31.Final</netty-common.version>-->
-=======
         <netty-all.version>4.1.59.Final</netty-all.version>
-        <netty-common.version>4.1.59.Final</netty-common.version>
->>>>>>> f1cf643b
         <mina-core.version>2.0.0-RC1</mina-core.version>
         <guava.version>24.1.1-jre</guava.version>
         <javatuples.version>1.2</javatuples.version>
@@ -170,11 +164,7 @@
         <mockito-all.version>1.10.19</mockito-all.version>
         <hamcrest-all.version>1.3</hamcrest-all.version>
         <prometheus-simpleclient.version>0.5.0</prometheus-simpleclient.version>
-<<<<<<< HEAD
-        <tomcat-embed-jasper.version>9.0.38</tomcat-embed-jasper.version>
-=======
         <tomcat-embed-jasper.version>9.0.40</tomcat-embed-jasper.version>
->>>>>>> f1cf643b
         <truth.version>0.30</truth.version>
         <HikariCP.version>3.4.2</HikariCP.version>
         <jraft-core.version>1.3.5</jraft-core.version>
