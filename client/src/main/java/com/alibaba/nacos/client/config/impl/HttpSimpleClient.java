/*
 * Copyright 1999-2018 Alibaba Group Holding Ltd.
 *
 * Licensed under the Apache License, Version 2.0 (the "License");
 * you may not use this file except in compliance with the License.
 * You may obtain a copy of the License at
 *
 *      http://www.apache.org/licenses/LICENSE-2.0
 *
 * Unless required by applicable law or agreed to in writing, software
 * distributed under the License is distributed on an "AS IS" BASIS,
 * WITHOUT WARRANTIES OR CONDITIONS OF ANY KIND, either express or implied.
 * See the License for the specific language governing permissions and
 * limitations under the License.
 */
package com.alibaba.nacos.client.config.impl;

import com.alibaba.nacos.api.common.Constants;
import com.alibaba.nacos.api.exception.NacosException;
import com.alibaba.nacos.client.config.utils.IOUtils;
import com.alibaba.nacos.client.config.utils.MD5;
import com.alibaba.nacos.client.utils.ParamUtil;
import com.alibaba.nacos.common.util.UuidUtils;

import java.io.IOException;
import java.io.UnsupportedEncodingException;
import java.net.HttpURLConnection;
import java.net.URL;
import java.net.URLEncoder;
import java.util.ArrayList;
import java.util.Iterator;
import java.util.List;
import java.util.Map;

/**
 * Http tool
 *
 * @author Nacos
 */
public class HttpSimpleClient {

    static public HttpResult httpGet(String url, List<String> headers, List<String> paramValues,
                                     String encoding, long readTimeoutMs, boolean isSSL) throws IOException {
        String encodedContent = encodingParams(paramValues, encoding);
        url += (null == encodedContent) ? "" : ("?" + encodedContent);
        if (Limiter.isLimit(MD5.getInstance().getMD5String(
            new StringBuilder(url).append(encodedContent).toString()))) {
            return new HttpResult(NacosException.CLIENT_OVER_THRESHOLD,
                "More than client-side current limit threshold");
        }

        HttpURLConnection conn = null;

        try {
            conn = (HttpURLConnection)new URL(url).openConnection();
            conn.setRequestMethod("GET");
            conn.setConnectTimeout(ParamUtil.getConnectTimeout() > 100 ? ParamUtil.getConnectTimeout() : 100);
            conn.setReadTimeout((int)readTimeoutMs);
            List<String> newHeaders = getHeaders(url, headers, paramValues);
            setHeaders(conn, newHeaders, encoding);

            conn.connect();

            int respCode = conn.getResponseCode();
            String resp = null;

            if (HttpURLConnection.HTTP_OK == respCode) {
                resp = IOUtils.toString(conn.getInputStream(), encoding);
            } else {
                resp = IOUtils.toString(conn.getErrorStream(), encoding);
            }
            return new HttpResult(respCode, conn.getHeaderFields(), resp);
        } finally {
            if (conn != null) {
                conn.disconnect();
            }
        }
    }

    /**
     * 发送GET请求。
     */
    static public HttpResult httpGet(String url, List<String> headers, List<String> paramValues, String encoding,
                                     long readTimeoutMs) throws IOException {
        return httpGet(url, headers, paramValues, encoding, readTimeoutMs, false);
    }

    /**
     * 发送POST请求。
     *
     * @param url
     * @param headers       请求Header，可以为null
     * @param paramValues   参数，可以为null
     * @param encoding      URL编码使用的字符集
     * @param readTimeoutMs 响应超时
     * @param isSSL         是否https
     * @return
     * @throws IOException
     */
    static public HttpResult httpPost(String url, List<String> headers, List<String> paramValues,
                                      String encoding, long readTimeoutMs, boolean isSSL) throws IOException {
        String encodedContent = encodingParams(paramValues, encoding);
        if (Limiter.isLimit(MD5.getInstance().getMD5String(
            new StringBuilder(url).append(encodedContent).toString()))) {
            return new HttpResult(NacosException.CLIENT_OVER_THRESHOLD,
                "More than client-side current limit threshold");
        }
        HttpURLConnection conn = null;
        try {
            conn = (HttpURLConnection)new URL(url).openConnection();
            conn.setRequestMethod("POST");
            conn.setConnectTimeout(ParamUtil.getConnectTimeout() > 3000 ? ParamUtil.getConnectTimeout() : 3000);
            conn.setReadTimeout((int)readTimeoutMs);
            conn.setDoOutput(true);
            conn.setDoInput(true);
            List<String> newHeaders = getHeaders(url, headers, paramValues);
            setHeaders(conn, newHeaders, encoding);

            conn.getOutputStream().write(encodedContent.getBytes(encoding));

            int respCode = conn.getResponseCode();
            String resp = null;

            if (HttpURLConnection.HTTP_OK == respCode) {
                resp = IOUtils.toString(conn.getInputStream(), encoding);
            } else {
                resp = IOUtils.toString(conn.getErrorStream(), encoding);
            }
            return new HttpResult(respCode, conn.getHeaderFields(), resp);
        } finally {
            if (null != conn) {
                conn.disconnect();
            }
        }
    }

    /**
     * 发送POST请求。
     *
     * @param url
     * @param headers       请求Header，可以为null
     * @param paramValues   参数，可以为null
     * @param encoding      URL编码使用的字符集
     * @param readTimeoutMs 响应超时
     * @return
     * @throws IOException
     */
    static public HttpResult httpPost(String url, List<String> headers, List<String> paramValues, String encoding,
                                      long readTimeoutMs) throws IOException {
        return httpPost(url, headers, paramValues, encoding, readTimeoutMs, false);
    }

    static public HttpResult httpDelete(String url, List<String> headers, List<String> paramValues,
                                        String encoding, long readTimeoutMs, boolean isSSL) throws IOException {
        String encodedContent = encodingParams(paramValues, encoding);
        url += (null == encodedContent) ? "" : ("?" + encodedContent);
        if (Limiter.isLimit(MD5.getInstance().getMD5String(
            new StringBuilder(url).append(encodedContent).toString()))) {
            return new HttpResult(NacosException.CLIENT_OVER_THRESHOLD,
                "More than client-side current limit threshold");
        }

        HttpURLConnection conn = null;

        try {
            conn = (HttpURLConnection)new URL(url).openConnection();
            conn.setRequestMethod("DELETE");
            conn.setConnectTimeout(ParamUtil.getConnectTimeout() > 100 ? ParamUtil.getConnectTimeout() : 100);
            conn.setReadTimeout((int)readTimeoutMs);
            List<String> newHeaders = getHeaders(url, headers, paramValues);
            setHeaders(conn, newHeaders, encoding);

            conn.connect();

            int respCode = conn.getResponseCode();
            String resp = null;

            if (HttpURLConnection.HTTP_OK == respCode) {
                resp = IOUtils.toString(conn.getInputStream(), encoding);
            } else {
                resp = IOUtils.toString(conn.getErrorStream(), encoding);
            }
            return new HttpResult(respCode, conn.getHeaderFields(), resp);
        } finally {
            if (conn != null) {
                conn.disconnect();
            }
        }
    }

    static public HttpResult httpDelete(String url, List<String> headers, List<String> paramValues, String encoding,
                                        long readTimeoutMs) throws IOException {
        return httpGet(url, headers, paramValues, encoding, readTimeoutMs, false);
    }

    static private void setHeaders(HttpURLConnection conn, List<String> headers, String encoding) {
        if (null != headers) {
            for (Iterator<String> iter = headers.iterator(); iter.hasNext(); ) {
                conn.addRequestProperty(iter.next(), iter.next());
            }
        }
        conn.addRequestProperty("Client-Version", ParamUtil.getClientVersion());
        conn.addRequestProperty("Content-Type", "application/x-www-form-urlencoded;charset=" + encoding);

        String ts = String.valueOf(System.currentTimeMillis());
        String token = MD5.getInstance().getMD5String(ts + ParamUtil.getAppKey());

        conn.addRequestProperty(Constants.CLIENT_APPNAME_HEADER, ParamUtil.getAppName());
        conn.addRequestProperty(Constants.CLIENT_REQUEST_TS_HEADER, ts);
        conn.addRequestProperty(Constants.CLIENT_REQUEST_TOKEN_HEADER, token);
    }

<<<<<<< HEAD
    private static List<String> getHeaders(String url, List<String> headers, List<String> paramValues)
        throws IOException {
        List<String> newHeaders = new ArrayList<String>();
        newHeaders.add("exConfigInfo");
        newHeaders.add("true");
        newHeaders.add("RequestId");
        newHeaders.add(UuidUtil.generateUuid());
        if (headers != null) {
            newHeaders.addAll(headers);
        }
        return newHeaders;
    }

=======
	private static List<String> getHeaders(String url, List<String> headers, List<String> paramValues)
			throws IOException {
		List<String> newHeaders = new ArrayList<String>();
		newHeaders.add("exConfigInfo");
		newHeaders.add("true");
		newHeaders.add("RequestId");
		newHeaders.add(UuidUtils.generateUuid());
		if (headers!=null) {
			newHeaders.addAll(headers);
		}
		return newHeaders;
	}
	
>>>>>>> 7a64ce21
    static private String encodingParams(List<String> paramValues, String encoding)
        throws UnsupportedEncodingException {
        StringBuilder sb = new StringBuilder();
        if (null == paramValues) {
            return null;
        }

        for (Iterator<String> iter = paramValues.iterator(); iter.hasNext(); ) {
            sb.append(iter.next()).append("=");
            sb.append(URLEncoder.encode(iter.next(), encoding));
            if (iter.hasNext()) {
                sb.append("&");
            }
        }
        return sb.toString();
    }

    static public class HttpResult {
        final public int code;
        final public Map<String, List<String>> headers;
        final public String content;

        public HttpResult(int code, String content) {
            this.code = code;
            this.headers = null;
            this.content = content;
        }

        public HttpResult(int code, Map<String, List<String>> headers, String content) {
            this.code = code;
            this.headers = headers;
            this.content = content;
        }
    }

}<|MERGE_RESOLUTION|>--- conflicted
+++ resolved
@@ -36,6 +36,7 @@
  * Http tool
  *
  * @author Nacos
+ *
  */
 public class HttpSimpleClient {
 
@@ -210,7 +211,6 @@
         conn.addRequestProperty(Constants.CLIENT_REQUEST_TOKEN_HEADER, token);
     }
 
-<<<<<<< HEAD
     private static List<String> getHeaders(String url, List<String> headers, List<String> paramValues)
         throws IOException {
         List<String> newHeaders = new ArrayList<String>();
@@ -224,21 +224,6 @@
         return newHeaders;
     }
 
-=======
-	private static List<String> getHeaders(String url, List<String> headers, List<String> paramValues)
-			throws IOException {
-		List<String> newHeaders = new ArrayList<String>();
-		newHeaders.add("exConfigInfo");
-		newHeaders.add("true");
-		newHeaders.add("RequestId");
-		newHeaders.add(UuidUtils.generateUuid());
-		if (headers!=null) {
-			newHeaders.addAll(headers);
-		}
-		return newHeaders;
-	}
-	
->>>>>>> 7a64ce21
     static private String encodingParams(List<String> paramValues, String encoding)
         throws UnsupportedEncodingException {
         StringBuilder sb = new StringBuilder();
