--- conflicted
+++ resolved
@@ -152,27 +152,17 @@
 
 		LOGGER.error("Startup errors : {}", exception);
 
-<<<<<<< HEAD
 		HttpClientManager.shutdown();
-=======
->>>>>>> 405e2c8f
 		ThreadPoolManager.shutdown();
 		WatchFileCenter.shutdown();
 		NotifyCenter.shutdown();
 
 		closeExecutor();
 
-<<<<<<< HEAD
+		context.close();
+
 		LOGGER.error("Nacos failed to start, please see {} for more details.",
 				Paths.get(ApplicationUtils.getNacosHome(), "logs/nacos.log"));
-
-		context.close();
-=======
-		context.close();
-
-		LOGGER.error("Nacos failed to start, please see {} for more details.",
-				Paths.get(ApplicationUtils.getNacosHome(), "logs/nacos.log"));
->>>>>>> 405e2c8f
 	}
 
 	/**
