<?xml version="1.0" encoding="UTF-8"?>
<!--
  Copyright 1999-2018 Alibaba Group Holding Ltd.
  Licensed under the Apache License, Version 2.0 (the "License");
  you may not use this file except in compliance with the License.
  You may obtain a copy of the License at
       http://www.apache.org/licenses/LICENSE-2.0
  Unless required by applicable law or agreed to in writing, software
  distributed under the License is distributed on an "AS IS" BASIS,
  WITHOUT WARRANTIES OR CONDITIONS OF ANY KIND, either express or implied.
  See the License for the specific language governing permissions and
  limitations under the License.
 -->
<project xmlns="http://maven.apache.org/POM/4.0.0" xmlns:xsi="http://www.w3.org/2001/XMLSchema-instance"
         xsi:schemaLocation="http://maven.apache.org/POM/4.0.0 http://maven.apache.org/xsd/maven-4.0.0.xsd">
    <parent>
        <groupId>com.alibaba.nacos</groupId>
        <artifactId>nacos-all</artifactId>
        <version>1.1.4</version>
    </parent>

    <modelVersion>4.0.0</modelVersion>

    <artifactId>nacos-api</artifactId>
    <packaging>jar</packaging>

    <name>nacos-api ${project.version}</name>
    <url>http://maven.apache.org</url>
    <build>
        <plugins>
            <plugin>
                <groupId>org.apache.maven.plugins</groupId>
                <artifactId>maven-compiler-plugin</artifactId>
                <configuration>
                    <source>6</source>
                    <target>6</target>
                </configuration>
            </plugin>
        </plugins>
    </build>

    <properties>
        <project.build.sourceEncoding>UTF-8</project.build.sourceEncoding>
    </properties>

    <dependencies>
        <dependency>
            <groupId>com.alibaba</groupId>
            <artifactId>fastjson</artifactId>
        </dependency>
        <dependency>
            <groupId>org.apache.commons</groupId>
            <artifactId>commons-lang3</artifactId>
        </dependency>
        <dependency>
            <groupId>junit</groupId>
            <artifactId>junit</artifactId>
            <scope>test</scope>
        </dependency>
        <dependency>
            <groupId>org.springframework</groupId>
            <artifactId>spring-test</artifactId>
            <scope>test</scope>
        </dependency>
        <dependency>
<<<<<<< HEAD
            <groupId>${project.groupId}</groupId>
            <artifactId>nacos-remoting-grpc</artifactId>
            <version>${project.version}</version>
=======
            <groupId>com.google.guava</groupId>
            <artifactId>guava</artifactId>
>>>>>>> e5f6cab6
        </dependency>
    </dependencies>
</project><|MERGE_RESOLUTION|>--- conflicted
+++ resolved
@@ -63,14 +63,13 @@
             <scope>test</scope>
         </dependency>
         <dependency>
-<<<<<<< HEAD
             <groupId>${project.groupId}</groupId>
             <artifactId>nacos-remoting-grpc</artifactId>
             <version>${project.version}</version>
-=======
+        </dependency>
+        <dependency>
             <groupId>com.google.guava</groupId>
             <artifactId>guava</artifactId>
->>>>>>> e5f6cab6
         </dependency>
     </dependencies>
 </project>