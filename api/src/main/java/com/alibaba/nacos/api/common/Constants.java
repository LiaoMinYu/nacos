--- conflicted
+++ resolved
@@ -23,54 +23,6 @@
 public class Constants {
 
     public static final String CLIENT_VERSION_HEADER = "Client-Version";
-<<<<<<< HEAD
-
-    public static final String CLIENT_VERSION = "3.0.0";
-
-    public static int DATA_IN_BODY_VERSION = 204;
-
-    public static final String DEFAULT_GROUP = "DEFAULT_GROUP";
-
-    public static final String APPNAME = "AppName";
-
-    public static final String UNKNOWN_APP = "UnknownApp";
-
-    public static final String DEFAULT_DOMAINNAME = "commonconfig.config-host.taobao.com";
-
-    public static final String DAILY_DOMAINNAME = "commonconfig.taobao.net";
-
-    public static final String NULL = "";
-
-    public static final String DATAID = "dataId";
-
-    public static final String GROUP = "group";
-
-    public static final String LAST_MODIFIED = "Last-Modified";
-
-    public static final String ACCEPT_ENCODING = "Accept-Encoding";
-
-    public static final String CONTENT_ENCODING = "Content-Encoding";
-
-    public static final String PROBE_MODIFY_REQUEST = "Listening-Configs";
-
-    public static final String PROBE_MODIFY_RESPONSE = "Probe-Modify-Response";
-
-    public static final String PROBE_MODIFY_RESPONSE_NEW = "Probe-Modify-Response-New";
-
-    public static final String USE_ZIP = "true";
-
-    public static final String CONTENT_MD5 = "Content-MD5";
-
-    public static final String CONFIG_VERSION = "Config-Version";
-
-    public static final String IF_MODIFIED_SINCE = "If-Modified-Since";
-
-    public static final String SPACING_INTERVAL = "client-spacing-interval";
-
-    public static final String BASE_PATH = "/v1/cs";
-
-    public static final String CONFIG_CONTROLLER_PATH = BASE_PATH + "/configs";
-=======
 
     public static final String CLIENT_VERSION = "3.0.0";
 
@@ -122,81 +74,25 @@
      * second
      */
     public static final int ASYNC_UPDATE_ADDRESS_INTERVAL = 300;
->>>>>>> c5e18804
 
     /**
      * second
      */
-<<<<<<< HEAD
-    public static final int ASYNC_UPDATE_ADDRESS_INTERVAL = 300;
-
-    /**
-     * second
-     */
-    public static final int POLLING_INTERVAL_TIME = 15;
-=======
     public static final int POLLING_INTERVAL_TIME = 15;
 
     /**
      * millisecond
      */
     public static final int ONCE_TIMEOUT = 2000;
->>>>>>> c5e18804
 
     /**
      * millisecond
      */
-<<<<<<< HEAD
-    public static final int ONCE_TIMEOUT = 2000;
-=======
-    public static final int CONN_TIMEOUT = 2000;
->>>>>>> c5e18804
-
-    /**
-     * millisecond
-     */
-<<<<<<< HEAD
-    public static final int CONN_TIMEOUT = 2000;
-=======
-    public static final int SO_TIMEOUT = 60000;
->>>>>>> c5e18804
-
-    /**
-     * millisecond
-     */
-<<<<<<< HEAD
     public static final int SO_TIMEOUT = 60000;
 
     /**
      * millisecond
      */
-    public static final int RECV_WAIT_TIMEOUT = ONCE_TIMEOUT * 5;
-
-    public static final String ENCODE = "UTF-8";
-
-    public static final String MAP_FILE = "map-file.js";
-
-    public static final int FLOW_CONTROL_THRESHOLD = 20;
-
-    public static final int FLOW_CONTROL_SLOT = 10;
-
-    public static final int FLOW_CONTROL_INTERVAL = 1000;
-
-    public static final String LINE_SEPARATOR = Character.toString((char) 1);
-
-    public static final String WORD_SEPARATOR = Character.toString((char) 2);
-
-    public static final String LONGPULLING_LINE_SEPARATOR = "\r\n";
-
-    public static final String CLIENT_APPNAME_HEADER = "Client-AppName";
-    public static final String CLIENT_REQUEST_TS_HEADER = "Client-RequestTS";
-    public static final String CLIENT_REQUEST_TOKEN_HEADER = "Client-RequestToken";
-
-    public static final int ATOMIC_MAX_SIZE = 1000;
-
-    public static final String NAMING_INSTANCE_ID_SPLITTER = "#";
-    public static final int NAMING_INSTANCE_ID_SEG_COUNT = 4;
-=======
     public static final int RECV_WAIT_TIMEOUT = ONCE_TIMEOUT * 5;
 
     public static final String ENCODE = "UTF-8";
@@ -226,5 +122,4 @@
     public static final String NAMING_HTTP_HEADER_SPILIER = "\\|";
 
     public static final String NAMING_DEFAULT_CLUSTER_NAME = "DEFAULT";
->>>>>>> c5e18804
 }