--- conflicted
+++ resolved
@@ -367,13 +367,9 @@
         boolean isUseSpecifiedURL = Boolean.parseBoolean(BaseServlet.optional(request, "isUseSpecifiedURL", "false"));
         String envAndSite = BaseServlet.optional(request, "envAndSites", StringUtils.EMPTY);
         boolean resetWeight = Boolean.parseBoolean(BaseServlet.optional(request, "resetWeight", "false"));
-<<<<<<< HEAD
-        boolean enableHealthCheck = Boolean.parseBoolean(BaseServlet.optional(request, "enableHealthCheck", "false"));
-        boolean enable = Boolean.parseBoolean(BaseServlet.optional(request, "enable", "true"));
-=======
         boolean enableHealthCheck = Boolean.parseBoolean(BaseServlet.optional(request, "enableHealthCheck", "true"));
         boolean enable = Boolean.parseBoolean(BaseServlet.optional(request, "serviceEnabled", "true"));
->>>>>>> d57164a5
+
         String disabledSites = BaseServlet.optional(request, "disabledSites", StringUtils.EMPTY);
         boolean eanbleClientBeat = Boolean.parseBoolean(BaseServlet.optional(request, "enableClientBeat", "true"));
         String clusterName = BaseServlet.optional(request, "clusterName", UtilsAndCommons.DEFAULT_CLUSTER_NAME);
@@ -563,22 +559,7 @@
 
             Lock lock = domainsManager.addLock(dom);
             Condition condition = domainsManager.addCondtion(dom);
-<<<<<<< HEAD
             regDom(request);
-=======
-
-            UtilsAndCommons.RAFT_PUBLISH_EXECUTOR.execute(new Runnable() {
-                @Override
-                public void run() {
-                    try {
-                        regDom(request);
-                    } catch (Exception e) {
-                        Loggers.SRV_LOG.error("REG-SERIVCE", "register service failed, service:" + dom, e);
-                    }
-                }
-            });
-
->>>>>>> d57164a5
             try {
                 lock.lock();
                 condition.await(5000, TimeUnit.MILLISECONDS);
