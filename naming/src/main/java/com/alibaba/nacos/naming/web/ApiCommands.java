--- conflicted
+++ resolved
@@ -292,16 +292,12 @@
         if (StringUtils.isBlank(clientBeat.getCluster())) {
             clientBeat.setCluster(UtilsAndCommons.DEFAULT_CLUSTER_NAME);
         }
-<<<<<<< HEAD
-        String serviceName = WebUtils.required(request, "serviceName");
-=======
         String dom = WebUtils.optional(request, "serviceName", StringUtils.EMPTY);
         if (StringUtils.isBlank(dom)) {
             dom = WebUtils.required(request, "dom");
         }
         String app;
         app = WebUtils.optional(request, "app", StringUtils.EMPTY);
->>>>>>> 3f6c56f8
         String clusterName = clientBeat.getCluster();
 
         if (StringUtils.isBlank(clusterName)) {
